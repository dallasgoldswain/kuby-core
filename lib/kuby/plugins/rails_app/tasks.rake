--- conflicted
+++ resolved
@@ -18,7 +18,6 @@
         end
       end
 
-<<<<<<< HEAD
       task :bootstrap do
         Kuby.load!
 
@@ -26,16 +25,6 @@
           if database = rails_app.database
             database.plugin.bootstrap
           end
-=======
-      task :create_unless_exists do
-        next unless Kernel.const_defined?('::ActiveRecord')
-
-        begin
-          Rake::Task['environment'].invoke
-          ActiveRecord::Base.connection
-        rescue ActiveRecord::NoDatabaseError => e
-          Rake::Task['db:create'].invoke
->>>>>>> 98850150
         end
       end
 
